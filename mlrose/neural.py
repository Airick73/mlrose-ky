--- conflicted
+++ resolved
@@ -540,8 +540,7 @@
             for _ in range(self.restarts + 1):
                 if init_weights is None:
                     init_weights = np.random.uniform(-1, 1, num_nodes)
-
-<<<<<<< HEAD
+                    
                 if self.curve:
                     current_weights, current_loss, fitness_curve = random_hill_climb(
                         problem,
@@ -550,16 +549,9 @@
                 else:
                     current_weights, current_loss = random_hill_climb(
                         problem,
-                        max_attempts=self.max_attempts if self.early_stopping else self.max_iters, max_iters=self.max_iters,
+                        max_attempts=self.max_attempts if self.early_stopping else self.max_iters,
+                        max_iters=self.max_iters,
                         restarts=0, init_state=init_weights, curve=self.curve)
-=======
-                current_weights, current_loss = random_hill_climb(
-                    problem,
-                    max_attempts=self.max_attempts if self.early_stopping else
-                    self.max_iters,
-                    max_iters=self.max_iters,
-                    restarts=0, init_state=init_weights)
->>>>>>> 5158cf7e
 
                 if current_loss < loss:
                     fitted_weights = current_weights
@@ -568,62 +560,50 @@
         elif self.algorithm == 'simulated_annealing':
             if init_weights is None:
                 init_weights = np.random.uniform(-1, 1, num_nodes)
-<<<<<<< HEAD
-                
+
             if self.curve:
                 fitted_weights, loss, fitness_curve = simulated_annealing(
                     problem,
-                    schedule=self.schedule, max_attempts=self.max_attempts if self.early_stopping else self.max_iters,
-                    max_iters=self.max_iters, init_state=init_weights, curve=self.curve)
+                    schedule=self.schedule,
+                    max_attempts=self.max_attempts if self.early_stopping else self.max_iters,
+                    max_iters=self.max_iters,
+                    init_state=init_weights,
+                    curve=self.curve)
             else:
                 fitted_weights, loss = simulated_annealing(
                     problem,
-                    schedule=self.schedule, max_attempts=self.max_attempts if self.early_stopping else self.max_iters,
-                    max_iters=self.max_iters, init_state=init_weights, curve=self.curve)
+                    schedule=self.schedule,
+                    max_attempts=self.max_attempts if self.early_stopping else self.max_iters,
+                    max_iters=self.max_iters,
+                    init_state=init_weights,
+                    curve=self.curve)
 
         elif self.algorithm == 'genetic_alg':
             if self.curve:
                 fitted_weights, loss, fitness_curve = genetic_alg(
                     problem,
-                    pop_size=self.pop_size, mutation_prob=self.mutation_prob,
+                    pop_size=self.pop_size,
+                    mutation_prob=self.mutation_prob,
                     max_attempts=self.max_attempts if self.early_stopping else self.max_iters,
-                    max_iters=self.max_iters, curve=self.curve)
+                    max_iters=self.max_iters,
+                    curve=self.curve)
             else:
                 fitted_weights, loss = genetic_alg(
                     problem,
                     pop_size=self.pop_size, mutation_prob=self.mutation_prob,
                     max_attempts=self.max_attempts if self.early_stopping else self.max_iters,
-                    max_iters=self.max_iters, curve=self.curve)
-=======
-            fitted_weights, loss = simulated_annealing(
-                problem,
-                schedule=self.schedule,
-                max_attempts=self.max_attempts if self.early_stopping else
-                self.max_iters,
-                max_iters=self.max_iters, init_state=init_weights)
-
-        elif self.algorithm == 'genetic_alg':
-            fitted_weights, loss = genetic_alg(
-                problem,
-                pop_size=self.pop_size, mutation_prob=self.mutation_prob,
-                max_attempts=self.max_attempts if self.early_stopping else
-                self.max_iters,
-                max_iters=self.max_iters)
->>>>>>> 5158cf7e
+                    max_iters=self.max_iters,
+                    curve=self.curve)
 
         else:  # Gradient descent case
             if init_weights is None:
                 init_weights = np.random.uniform(-1, 1, num_nodes)
             fitted_weights, loss, fitness_curve = gradient_descent(
                 problem,
-<<<<<<< HEAD
-                max_attempts=self.max_attempts if self.early_stopping else self.max_iters, max_iters=self.max_iters,
-                curve=self.curve, init_state=init_weights)
-=======
-                max_attempts=self.max_attempts if self.early_stopping else
-                self.max_iters, max_iters=self.max_iters,
+                max_attempts=self.max_attempts if self.early_stopping else self.max_iters,
+                max_iters=self.max_iters,
+                curve=self.curve,
                 init_state=init_weights)
->>>>>>> 5158cf7e
 
         # Save fitted weights and node list
         self.node_list = node_list
@@ -944,17 +924,10 @@
             self, hidden_nodes=[], activation='identity',
             algorithm=algorithm, max_iters=max_iters, bias=bias,
             is_classifier=False, learning_rate=learning_rate,
-<<<<<<< HEAD
-            early_stopping=early_stopping, clip_max=clip_max, restarts=restarts,
-            schedule=schedule, pop_size=pop_size, mutation_prob=mutation_prob,
-            max_attempts=max_attempts, random_state=random_state, curve=curve)
-
-=======
             early_stopping=early_stopping, clip_max=clip_max,
             restarts=restarts, schedule=schedule, pop_size=pop_size,
             mutation_prob=mutation_prob, max_attempts=max_attempts,
-            random_state=random_state)
->>>>>>> 5158cf7e
+            random_state=random_state, curve=curve)
 
 
 class LogisticRegression(BaseNeuralNetwork, ClassifierMixin):
@@ -1030,24 +1003,13 @@
 
     def __init__(self, algorithm='random_hill_climb', max_iters=100, bias=True,
                  learning_rate=0.1, early_stopping=False, clip_max=1e+10,
-<<<<<<< HEAD
                  restarts=0, schedule=GeomDecay(), pop_size=200, mutation_prob=0.1,
                  max_attempts=10, random_state=None, curve=False):
-=======
-                 restarts=0, schedule=GeomDecay(), pop_size=200,
-                 mutation_prob=0.1, max_attempts=10, random_state=None):
->>>>>>> 5158cf7e
+
         BaseNeuralNetwork.__init__(
             self, hidden_nodes=[], activation='sigmoid',
             algorithm=algorithm, max_iters=max_iters, bias=bias,
             is_classifier=True, learning_rate=learning_rate,
-<<<<<<< HEAD
             early_stopping=early_stopping, clip_max=clip_max, restarts=restarts,
             schedule=schedule, pop_size=pop_size, mutation_prob=mutation_prob,
-            max_attempts=max_attempts, random_state=random_state, curve=curve)
-=======
-            early_stopping=early_stopping, clip_max=clip_max,
-            restarts=restarts, schedule=schedule, pop_size=pop_size,
-            mutation_prob=mutation_prob, max_attempts=max_attempts,
-            random_state=random_state)
->>>>>>> 5158cf7e
+            max_attempts=max_attempts, random_state=random_state, curve=curve)